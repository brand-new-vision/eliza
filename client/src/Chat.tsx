<<<<<<< HEAD
import { useRef, useState } from "react";
import { useParams } from "react-router-dom";
=======
>>>>>>> 2b6c6a90
import { Button } from "@/components/ui/button";
import { Input } from "@/components/ui/input";
<<<<<<< HEAD
import type { TextResponse } from "@/api";
import { useSendMessageMutation } from "@/api";
import "./App.css";
=======
import { useMutation } from "@tanstack/react-query";
import { ImageIcon } from "lucide-react";
import { useEffect, useRef, useState } from "react";
import { useParams } from "react-router-dom";
import "./App.css";

type TextResponse = {
    text: string;
    user: string;
    attachments?: { url: string; contentType: string; title: string }[];
};
>>>>>>> 2b6c6a90

export default function Chat() {
    const { agentId } = useParams();
    const [input, setInput] = useState("");
    const [messages, setMessages] = useState<TextResponse[]>([]);
    const [selectedFile, setSelectedFile] = useState<File | null>(null);
    const fileInputRef = useRef<HTMLInputElement>(null);
<<<<<<< HEAD
    const { mutate: sendMessage, isPending } = useSendMessageMutation({ setMessages, setSelectedFile });
=======
    const messagesEndRef = useRef<HTMLDivElement>(null);

    const scrollToBottom = () => {
        messagesEndRef.current?.scrollIntoView({ behavior: "smooth" });
    };

    useEffect(() => {
        scrollToBottom();
    }, [messages]);

    const mutation = useMutation({
        mutationFn: async (text: string) => {
            const formData = new FormData();
            formData.append("text", text);
            formData.append("userId", "user");
            formData.append("roomId", `default-room-${agentId}`);

            if (selectedFile) {
                formData.append("file", selectedFile);
            }

            const res = await fetch(`/api/${agentId}/message`, {
                method: "POST",
                body: formData,
            });
            return res.json() as Promise<TextResponse[]>;
        },
        onSuccess: (data) => {
            setMessages((prev) => [...prev, ...data]);
            setSelectedFile(null);
        },
    });
>>>>>>> 2b6c6a90

    const handleSubmit = async (e: React.FormEvent) => {
        e.preventDefault();
        if (!input.trim() && !selectedFile || !agentId) return;

        // Add user message immediately to state
        const userMessage: TextResponse = {
            text: input,
            user: "user",
            attachments: selectedFile ? [{ url: URL.createObjectURL(selectedFile), contentType: selectedFile.type, title: selectedFile.name }] : undefined,
        };
        setMessages((prev) => [...prev, userMessage]);

        sendMessage({ text: input, agentId, selectedFile });
        setInput("");
    };

    const handleFileSelect = () => {
        fileInputRef.current?.click();
    };

    const handleFileChange = (e: React.ChangeEvent<HTMLInputElement>) => {
        const file = e.target.files?.[0];
        if (file && file.type.startsWith('image/')) {
            setSelectedFile(file);
        }
    };

    return (
        <div className="flex flex-col h-screen max-h-screen w-full">
            <div className="flex-1 min-h-0 overflow-y-auto p-4">
                <div className="max-w-3xl mx-auto space-y-4">
                    {messages.length > 0 ? (
                        messages.map((message, index) => (
                            <div
                                key={index}
                                className={`text-left flex ${
                                    message.user === "user"
                                        ? "justify-end"
                                        : "justify-start"
                                }`}
                            >
                                <div
                                    className={`max-w-[80%] rounded-lg px-4 py-2 ${
                                        message.user === "user"
                                            ? "bg-primary text-primary-foreground"
                                            : "bg-muted"
                                    }`}
                                >
                                    {message.text}
                                    {message.attachments?.map((attachment, i) => (
                                        attachment.contentType.startsWith('image/') && (
                                            <img
                                                key={i}
                                                src={message.user === "user"
                                                    ? attachment.url
                                                    : attachment.url.startsWith('http')
                                                        ? attachment.url
                                                        : `http://localhost:3000/media/generated/${attachment.url.split('/').pop()}`
                                                }
                                                alt={attachment.title || "Attached image"}
                                                className="mt-2 max-w-full rounded-lg"
                                            />
                                        )
                                    ))}
                                 </div>
                            </div>
                        ))
                    ) : (
                        <div className="text-center text-muted-foreground">
                            No messages yet. Start a conversation!
                        </div>
                    )}
                    <div ref={messagesEndRef} />
                </div>
            </div>

            <div className="border-t p-4 bg-background">
                <div className="max-w-3xl mx-auto">
                    <form onSubmit={handleSubmit} className="flex gap-2">
                        <input
                            type="file"
                            ref={fileInputRef}
                            onChange={handleFileChange}
                            accept="image/*"
                            className="hidden"
                        />
                        <Input
                            value={input}
                            onChange={(e) => setInput(e.target.value)}
                            placeholder="Type a message..."
                            className="flex-1"
                            disabled={isPending}
                        />
                        <Button
                            type="button"
                            variant="outline"
                            size="icon"
                            onClick={handleFileSelect}
                            disabled={isPending}
                        >
                            <ImageIcon className="h-4 w-4" />
                        </Button>
                        <Button type="submit" disabled={isPending}>
                            {isPending ? "..." : "Send"}
                        </Button>
                    </form>
                    {selectedFile && (
                        <div className="mt-2 text-sm text-muted-foreground">
                            Selected file: {selectedFile.name}
                        </div>
                    )}
                </div>
            </div>
        </div>
    );
}<|MERGE_RESOLUTION|>--- conflicted
+++ resolved
@@ -1,27 +1,11 @@
-<<<<<<< HEAD
-import { useRef, useState } from "react";
-import { useParams } from "react-router-dom";
-=======
->>>>>>> 2b6c6a90
 import { Button } from "@/components/ui/button";
 import { Input } from "@/components/ui/input";
-<<<<<<< HEAD
 import type { TextResponse } from "@/api";
 import { useSendMessageMutation } from "@/api";
-import "./App.css";
-=======
-import { useMutation } from "@tanstack/react-query";
 import { ImageIcon } from "lucide-react";
 import { useEffect, useRef, useState } from "react";
 import { useParams } from "react-router-dom";
 import "./App.css";
-
-type TextResponse = {
-    text: string;
-    user: string;
-    attachments?: { url: string; contentType: string; title: string }[];
-};
->>>>>>> 2b6c6a90
 
 export default function Chat() {
     const { agentId } = useParams();
@@ -29,10 +13,8 @@
     const [messages, setMessages] = useState<TextResponse[]>([]);
     const [selectedFile, setSelectedFile] = useState<File | null>(null);
     const fileInputRef = useRef<HTMLInputElement>(null);
-<<<<<<< HEAD
+    const messagesEndRef = useRef<HTMLDivElement>(null);
     const { mutate: sendMessage, isPending } = useSendMessageMutation({ setMessages, setSelectedFile });
-=======
-    const messagesEndRef = useRef<HTMLDivElement>(null);
 
     const scrollToBottom = () => {
         messagesEndRef.current?.scrollIntoView({ behavior: "smooth" });
@@ -42,33 +24,9 @@
         scrollToBottom();
     }, [messages]);
 
-    const mutation = useMutation({
-        mutationFn: async (text: string) => {
-            const formData = new FormData();
-            formData.append("text", text);
-            formData.append("userId", "user");
-            formData.append("roomId", `default-room-${agentId}`);
-
-            if (selectedFile) {
-                formData.append("file", selectedFile);
-            }
-
-            const res = await fetch(`/api/${agentId}/message`, {
-                method: "POST",
-                body: formData,
-            });
-            return res.json() as Promise<TextResponse[]>;
-        },
-        onSuccess: (data) => {
-            setMessages((prev) => [...prev, ...data]);
-            setSelectedFile(null);
-        },
-    });
->>>>>>> 2b6c6a90
-
     const handleSubmit = async (e: React.FormEvent) => {
         e.preventDefault();
-        if (!input.trim() && !selectedFile || !agentId) return;
+        if ((!input.trim() && !selectedFile) || !agentId) return;
 
         // Add user message immediately to state
         const userMessage: TextResponse = {
