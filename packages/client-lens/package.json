{
    "name": "@elizaos/client-lens",
<<<<<<< HEAD
    "version": "0.1.9",
=======
    "version": "0.1.8-alpha.1",
>>>>>>> d5f2924d
    "type": "module",
    "main": "dist/index.js",
    "module": "dist/index.js",
    "types": "dist/index.d.ts",
    "exports": {
        "./package.json": "./package.json",
        ".": {
            "import": {
                "@elizaos/source": "./src/index.ts",
                "types": "./dist/index.d.ts",
                "default": "./dist/index.js"
            }
        }
    },
    "files": [
        "dist"
    ],
    "scripts": {
        "build": "tsup --format esm --dts",
        "dev": "tsup --format esm --dts --watch",
        "lint": "eslint --fix  --cache .",
        "test": "vitest run",
        "test:watch": "vitest watch",
        "test:coverage": "vitest run --coverage"
    },
    "dependencies": {
        "@elizaos/core": "workspace:*",
        "@lens-protocol/client": "2.2.0",
        "@lens-protocol/metadata": "1.2.0",
        "axios": "^1.7.9"
    },
    "devDependencies": {
        "tsup": "^8.3.5",
        "vitest": "^1.2.1",
        "@vitest/coverage-v8": "^1.2.1"
    },
    "peerDependencies": {
        "@elizaos/core": "workspace:*"
    }
}<|MERGE_RESOLUTION|>--- conflicted
+++ resolved
@@ -1,47 +1,43 @@
 {
-    "name": "@elizaos/client-lens",
-<<<<<<< HEAD
-    "version": "0.1.9",
-=======
-    "version": "0.1.8-alpha.1",
->>>>>>> d5f2924d
-    "type": "module",
-    "main": "dist/index.js",
-    "module": "dist/index.js",
-    "types": "dist/index.d.ts",
-    "exports": {
-        "./package.json": "./package.json",
-        ".": {
-            "import": {
-                "@elizaos/source": "./src/index.ts",
-                "types": "./dist/index.d.ts",
-                "default": "./dist/index.js"
-            }
-        }
-    },
-    "files": [
-        "dist"
-    ],
-    "scripts": {
-        "build": "tsup --format esm --dts",
-        "dev": "tsup --format esm --dts --watch",
-        "lint": "eslint --fix  --cache .",
-        "test": "vitest run",
-        "test:watch": "vitest watch",
-        "test:coverage": "vitest run --coverage"
-    },
-    "dependencies": {
-        "@elizaos/core": "workspace:*",
-        "@lens-protocol/client": "2.2.0",
-        "@lens-protocol/metadata": "1.2.0",
-        "axios": "^1.7.9"
-    },
-    "devDependencies": {
-        "tsup": "^8.3.5",
-        "vitest": "^1.2.1",
-        "@vitest/coverage-v8": "^1.2.1"
-    },
-    "peerDependencies": {
-        "@elizaos/core": "workspace:*"
-    }
+	"name": "@elizaos/client-lens",
+	"version": "0.1.9",
+	"type": "module",
+	"main": "dist/index.js",
+	"module": "dist/index.js",
+	"types": "dist/index.d.ts",
+	"exports": {
+		"./package.json": "./package.json",
+		".": {
+			"import": {
+				"@elizaos/source": "./src/index.ts",
+				"types": "./dist/index.d.ts",
+				"default": "./dist/index.js"
+			}
+		}
+	},
+	"files": [
+		"dist"
+	],
+	"scripts": {
+		"build": "tsup --format esm --dts",
+		"dev": "tsup --format esm --dts --watch",
+		"lint": "eslint --fix  --cache .",
+		"test": "vitest run",
+		"test:watch": "vitest watch",
+		"test:coverage": "vitest run --coverage"
+	},
+	"dependencies": {
+		"@elizaos/core": "workspace:*",
+		"@lens-protocol/client": "2.2.0",
+		"@lens-protocol/metadata": "1.2.0",
+		"axios": "^1.7.9"
+	},
+	"devDependencies": {
+		"tsup": "^8.3.5",
+		"vitest": "^1.2.1",
+		"@vitest/coverage-v8": "^1.2.1"
+	},
+	"peerDependencies": {
+		"@elizaos/core": "workspace:*"
+	}
 }