import { names, uniqueNamesGenerator } from "unique-names-generator";
import { v4 as uuidv4 } from "uuid";
import {
    composeActionExamples,
    formatActionNames,
    formatActions,
} from "./actions.ts";
import { addHeader, composeContext } from "./context.ts";
import { defaultCharacter } from "./defaultCharacter.ts";
import {
    evaluationTemplate,
    formatEvaluatorExamples,
    formatEvaluatorNames,
    formatEvaluators,
} from "./evaluators.ts";
import { generateText } from "./generation.ts";
import { formatGoalsAsString, getGoals } from "./goals.ts";
import { elizaLogger } from "./index.ts";
import knowledge from "./knowledge.ts";
import { RAGKnowledgeManager } from "./ragknowledge.ts";
import { MemoryManager } from "./memory.ts";
import { formatActors, formatMessages, getActorDetails } from "./messages.ts";
import { parseJsonArrayFromText } from "./parsing.ts";
import { formatPosts } from "./posts.ts";
import { getProviders } from "./providers.ts";
import settings from "./settings.ts";
import {
    Character,
    Goal,
    HandlerCallback,
    IAgentRuntime,
    ICacheManager,
    IDatabaseAdapter,
    IRAGKnowledgeManager,
    IMemoryManager,
    KnowledgeItem,
    //RAGKnowledgeItem,
    //Media,
    ModelClass,
    ModelProviderName,
    Plugin,
    Provider,
    Service,
    ServiceType,
    State,
    UUID,
    type Action,
    type Actor,
    type Evaluator,
    type Memory,
    IVerifiableInferenceAdapter,
} from "./types.ts";
import { stringToUuid } from "./uuid.ts";
import { readFile } from 'fs/promises';
import { join } from 'path';

/**
 * Represents the runtime environment for an agent, handling message processing,
 * action registration, and interaction with external services like OpenAI and Supabase.
 */
export class AgentRuntime implements IAgentRuntime {
    /**
     * Default count for recent messages to be kept in memory.
     * @private
     */
    readonly #conversationLength = 32 as number;
    /**
     * The ID of the agent
     */
    agentId: UUID;
    /**
     * The base URL of the server where the agent's requests are processed.
     */
    serverUrl = "http://localhost:7998";

    /**
     * The database adapter used for interacting with the database.
     */
    databaseAdapter: IDatabaseAdapter;

    /**
     * Authentication token used for securing requests.
     */
    token: string | null;

    /**
     * Custom actions that the agent can perform.
     */
    actions: Action[] = [];

    /**
     * Evaluators used to assess and guide the agent's responses.
     */
    evaluators: Evaluator[] = [];

    /**
     * Context providers used to provide context for message generation.
     */
    providers: Provider[] = [];

    plugins: Plugin[] = [];

    /**
     * The model to use for generateText.
     */
    modelProvider: ModelProviderName;

    /**
     * The model to use for generateImage.
     */
    imageModelProvider: ModelProviderName;

    /**
     * The model to use for describing images.
     */
    imageVisionModelProvider: ModelProviderName;

    /**
     * Fetch function to use
     * Some environments may not have access to the global fetch function and need a custom fetch override.
     */
    fetch = fetch;

    /**
     * The character to use for the agent
     */
    character: Character;

    /**
     * Store messages that are sent and received by the agent.
     */
    messageManager: IMemoryManager;

    /**
     * Store and recall descriptions of users based on conversations.
     */
    descriptionManager: IMemoryManager;

    /**
     * Manage the creation and recall of static information (documents, historical game lore, etc)
     */
    loreManager: IMemoryManager;

    /**
     * Hold large documents that can be referenced
     */
    documentsManager: IMemoryManager;

    /**
     * Searchable document fragments
     */
    knowledgeManager: IMemoryManager;

    ragKnowledgeManager: IRAGKnowledgeManager;

    services: Map<ServiceType, Service> = new Map();
    memoryManagers: Map<string, IMemoryManager> = new Map();
    cacheManager: ICacheManager;
    clients: Record<string, any>;

    verifiableInferenceAdapter?: IVerifiableInferenceAdapter;

    registerMemoryManager(manager: IMemoryManager): void {
        if (!manager.tableName) {
            throw new Error("Memory manager must have a tableName");
        }

        if (this.memoryManagers.has(manager.tableName)) {
            elizaLogger.warn(
                `Memory manager ${manager.tableName} is already registered. Skipping registration.`
            );
            return;
        }

        this.memoryManagers.set(manager.tableName, manager);
    }

    getMemoryManager(tableName: string): IMemoryManager | null {
        return this.memoryManagers.get(tableName) || null;
    }

    getService<T extends Service>(service: ServiceType): T | null {
        const serviceInstance = this.services.get(service);
        if (!serviceInstance) {
            elizaLogger.error(`Service ${service} not found`);
            return null;
        }
        return serviceInstance as T;
    }

    async registerService(service: Service): Promise<void> {
        const serviceType = service.serviceType;
        elizaLogger.log("Registering service:", serviceType);

        if (this.services.has(serviceType)) {
            elizaLogger.warn(
                `Service ${serviceType} is already registered. Skipping registration.`
            );
            return;
        }

        // Add the service to the services map
        this.services.set(serviceType, service);
        elizaLogger.success(`Service ${serviceType} registered successfully`);
    }

    /**
     * Creates an instance of AgentRuntime.
     * @param opts - The options for configuring the AgentRuntime.
     * @param opts.conversationLength - The number of messages to hold in the recent message cache.
     * @param opts.token - The JWT token, can be a JWT token if outside worker, or an OpenAI token if inside worker.
     * @param opts.serverUrl - The URL of the worker.
     * @param opts.actions - Optional custom actions.
     * @param opts.evaluators - Optional custom evaluators.
     * @param opts.services - Optional custom services.
     * @param opts.memoryManagers - Optional custom memory managers.
     * @param opts.providers - Optional context providers.
     * @param opts.model - The model to use for generateText.
     * @param opts.embeddingModel - The model to use for embedding.
     * @param opts.agentId - Optional ID of the agent.
     * @param opts.databaseAdapter - The database adapter used for interacting with the database.
     * @param opts.fetch - Custom fetch function to use for making requests.
     */

    constructor(opts: {
        conversationLength?: number; // number of messages to hold in the recent message cache
        agentId?: UUID; // ID of the agent
        character?: Character; // The character to use for the agent
        token: string; // JWT token, can be a JWT token if outside worker, or an OpenAI token if inside worker
        serverUrl?: string; // The URL of the worker
        actions?: Action[]; // Optional custom actions
        evaluators?: Evaluator[]; // Optional custom evaluators
        plugins?: Plugin[];
        providers?: Provider[];
        modelProvider: ModelProviderName;

        services?: Service[]; // Map of service name to service instance
        managers?: IMemoryManager[]; // Map of table name to memory manager
        databaseAdapter: IDatabaseAdapter; // The database adapter used for interacting with the database
        fetch?: typeof fetch | unknown;
        speechModelPath?: string;
        cacheManager: ICacheManager;
        logging?: boolean;
        verifiableInferenceAdapter?: IVerifiableInferenceAdapter;
    }) {
        elizaLogger.info("Initializing AgentRuntime with options:", {
            character: opts.character?.name,
            modelProvider: opts.modelProvider,
            characterModelProvider: opts.character?.modelProvider,
        });

        this.#conversationLength =
            opts.conversationLength ?? this.#conversationLength;

        if (!opts.databaseAdapter) {
            throw new Error("No database adapter provided");
        }
        this.databaseAdapter = opts.databaseAdapter;
        // use the character id if it exists, otherwise use the agentId if it is passed in, otherwise use the character name
        this.agentId =
            opts.character?.id ??
            opts?.agentId ??
            stringToUuid(opts.character?.name ?? uuidv4());
        this.character = opts.character || defaultCharacter;

        // By convention, we create a user and room using the agent id.
        // Memories related to it are considered global context for the agent.
        this.ensureRoomExists(this.agentId);
        this.ensureUserExists(
            this.agentId,
            this.character.name,
            this.character.name
        ).then(() => {
            // postgres needs the user to exist before you can add a participant
            this.ensureParticipantExists(this.agentId, this.agentId);
        });

        elizaLogger.success(`Agent ID: ${this.agentId}`);

        this.fetch = (opts.fetch as typeof fetch) ?? this.fetch;

        this.cacheManager = opts.cacheManager;

        this.messageManager = new MemoryManager({
            runtime: this,
            tableName: "messages",
        });

        this.descriptionManager = new MemoryManager({
            runtime: this,
            tableName: "descriptions",
        });

        this.loreManager = new MemoryManager({
            runtime: this,
            tableName: "lore",
        });

        this.documentsManager = new MemoryManager({
            runtime: this,
            tableName: "documents",
        });

        this.knowledgeManager = new MemoryManager({
            runtime: this,
            tableName: "fragments",
        });

        this.ragKnowledgeManager = new RAGKnowledgeManager({
            runtime: this,
            tableName: 'knowledge'
        });

        (opts.managers ?? []).forEach((manager: IMemoryManager) => {
            this.registerMemoryManager(manager);
        });

        (opts.services ?? []).forEach((service: Service) => {
            this.registerService(service);
        });

        this.serverUrl = opts.serverUrl ?? this.serverUrl;

        elizaLogger.info("Setting model provider...");
        elizaLogger.info("Model Provider Selection:", {
            characterModelProvider: this.character.modelProvider,
            optsModelProvider: opts.modelProvider,
            currentModelProvider: this.modelProvider,
            finalSelection:
                this.character.modelProvider ??
                opts.modelProvider ??
                this.modelProvider,
        });

        this.modelProvider =
            this.character.modelProvider ??
            opts.modelProvider ??
            this.modelProvider;

        this.imageModelProvider =
            this.character.imageModelProvider ?? this.modelProvider;

        elizaLogger.info("Selected model provider:", this.modelProvider);
        elizaLogger.info(
            "Selected image model provider:",
            this.imageModelProvider
        );

        this.imageVisionModelProvider =
            this.character.imageVisionModelProvider ?? this.modelProvider;

        elizaLogger.info("Selected model provider:", this.modelProvider);
        elizaLogger.info(
            "Selected image model provider:",
            this.imageVisionModelProvider
        );

        // Validate model provider
        if (!Object.values(ModelProviderName).includes(this.modelProvider)) {
            elizaLogger.error("Invalid model provider:", this.modelProvider);
            elizaLogger.error(
                "Available providers:",
                Object.values(ModelProviderName)
            );
            throw new Error(`Invalid model provider: ${this.modelProvider}`);
        }

        if (!this.serverUrl) {
            elizaLogger.warn("No serverUrl provided, defaulting to localhost");
        }

        this.token = opts.token;

        this.plugins = [
            ...(opts.character?.plugins ?? []),
            ...(opts.plugins ?? []),
        ];

        this.plugins.forEach((plugin) => {
            plugin.actions?.forEach((action) => {
                this.registerAction(action);
            });

            plugin.evaluators?.forEach((evaluator) => {
                this.registerEvaluator(evaluator);
            });

            plugin.services?.forEach((service) => {
                this.registerService(service);
            });

            plugin.providers?.forEach((provider) => {
                this.registerContextProvider(provider);
            });
        });

        (opts.actions ?? []).forEach((action) => {
            this.registerAction(action);
        });

        (opts.providers ?? []).forEach((provider) => {
            this.registerContextProvider(provider);
        });

        (opts.evaluators ?? []).forEach((evaluator: Evaluator) => {
            this.registerEvaluator(evaluator);
        });

        this.verifiableInferenceAdapter = opts.verifiableInferenceAdapter;
    }

    async initialize() {
        for (const [serviceType, service] of this.services.entries()) {
            try {
                await service.initialize(this);
                this.services.set(serviceType, service);
                elizaLogger.success(
                    `Service ${serviceType} initialized successfully`
                );
            } catch (error) {
                elizaLogger.error(
                    `Failed to initialize service ${serviceType}:`,
                    error
                );
                throw error;
            }
        }

        for (const plugin of this.plugins) {
            if (plugin.services)
                await Promise.all(
                    plugin.services?.map((service) => service.initialize(this))
                );
        }

        if (
            this.character &&
            this.character.knowledge &&
            this.character.knowledge.length > 0
        ) {
            if(this.character.settings.ragKnowledge) {
                await this.processCharacterRAGKnowledge(this.character.knowledge);
            } else {
                const stringKnowledge = this.character.knowledge.filter((item): item is string =>
                    typeof item === 'string'
                );

                await this.processCharacterKnowledge(stringKnowledge);
            }
        }
    }

    async stop() {
        elizaLogger.debug("runtime::stop - character", this.character);
        // stop services, they don't have a stop function
        // just initialize

        // plugins
        // have actions, providers, evaluators (no start/stop)
        // services (just initialized), clients

        // client have a start
        for (const cStr in this.clients) {
            const c = this.clients[cStr];
            elizaLogger.log(
                "runtime::stop - requesting",
                cStr,
                "client stop for",
                this.character.name
            );
            c.stop();
        }
        // we don't need to unregister with directClient
        // don't need to worry about knowledge
    }

    /**
     * Processes character knowledge by creating document memories and fragment memories.
     * This function takes an array of knowledge items, creates a document memory for each item if it doesn't exist,
     * then chunks the content into fragments, embeds each fragment, and creates fragment memories.
     * @param knowledge An array of knowledge items containing id, path, and content.
     */
    private async processCharacterKnowledge(items: string[]) {
        for (const item of items) {
            const knowledgeId = stringToUuid(item);
            const existingDocument =
                await this.documentsManager.getMemoryById(knowledgeId);
            if (existingDocument) {
                continue;
            }

            elizaLogger.info(
                "Processing knowledge for ",
                this.character.name,
                " - ",
                item.slice(0, 100)
            );

            await knowledge.set(this, {
                id: knowledgeId,
                content: {
                    text: item,
                },
            });
        }
    }

    /**
     * Processes character knowledge by creating document memories and fragment memories.
     * This function takes an array of knowledge items, creates a document knowledge for each item if it doesn't exist,
     * then chunks the content into fragments, embeds each fragment, and creates fragment knowledge.
     * An array of knowledge items or objects containing id, path, and content.
     */
    private async processCharacterRAGKnowledge(items: (string | { path: string; shared?: boolean })[]) {
        let hasError = false;

        for (const item of items) {
            if (!item) continue;

            try {
                 // Check if item is marked as shared
                let isShared = false;
                let contentItem = item;

                // Only treat as shared if explicitly marked
                if (typeof item === 'object' && 'path' in item) {
                    isShared = item.shared === true;
                    contentItem = item.path;
                } else {
                    contentItem = item;
                }

                const knowledgeId = stringToUuid(contentItem);
                const fileExtension = contentItem.split('.').pop()?.toLowerCase();

                // Check if it's a file or direct knowledge
                if (fileExtension && ['md', 'txt', 'pdf'].includes(fileExtension)) {
                    try {
                        const rootPath = join(process.cwd(), '..');
                        const filePath = join(rootPath, 'characters', 'knowledge', contentItem);
                        elizaLogger.info("Attempting to read file from:", filePath);

                        // Get existing knowledge first
                        const existingKnowledge = await this.ragKnowledgeManager.getKnowledge({
                            id: knowledgeId,
                            agentId: this.agentId
                        });

                        const content: string = await readFile(filePath, 'utf8');
                        if (!content) {
                            hasError = true;
                            continue;
                        }

                        // If the file exists in DB, check if content has changed
                        if (existingKnowledge.length > 0) {
                            const existingContent = existingKnowledge[0].content.text;
                            if (existingContent === content) {
                                elizaLogger.info(`File ${contentItem} unchanged, skipping`);
                                continue;
                            } else {
                                // If content changed, remove old knowledge before adding new
                                await this.ragKnowledgeManager.removeKnowledge(knowledgeId);
                                // Also remove any associated chunks
                                await this.ragKnowledgeManager.removeKnowledge(`${knowledgeId}-chunk-*` as UUID);
                            }
                        }

                        elizaLogger.info(
                            `Successfully read ${fileExtension.toUpperCase()} file content for`,
                            this.character.name,
                            "-",
                            contentItem
                        );

                        await this.ragKnowledgeManager.processFile({
                            path: contentItem,
                            content: content,
                            type: fileExtension as 'pdf' | 'md' | 'txt',
                            isShared: isShared
                        });

                    } catch (error: any) {
                        hasError = true;
                        elizaLogger.error(
                            `Failed to read knowledge file ${contentItem}. Error details:`,
                            error?.message || error || 'Unknown error'
                        );
                        continue; // Continue to next item even if this one fails
                    }
                } else {
                    // Handle direct knowledge string
                    elizaLogger.info(
                        "Processing direct knowledge for",
                        this.character.name,
                        "-",
                        contentItem.slice(0, 100)
                    );

                    const existingKnowledge = await this.ragKnowledgeManager.getKnowledge({
                        id: knowledgeId,
                        agentId: this.agentId
                    });

                    if (existingKnowledge.length > 0) {
                        elizaLogger.info(`Direct knowledge ${knowledgeId} already exists, skipping`);
                        continue;
                    }

                    await this.ragKnowledgeManager.createKnowledge({
                        id: knowledgeId,
                        agentId: this.agentId,
                        content: {
                            text: contentItem,
                            metadata: {
                                type: 'direct'
                            }
                        }
                    });
                }
            } catch (error: any) {
                hasError = true;
                elizaLogger.error(
                    `Error processing knowledge item ${item}:`,
                    error?.message || error || 'Unknown error'
                );
                continue; // Continue to next item even if this one fails
            }
        }

        if (hasError) {
            elizaLogger.warn('Some knowledge items failed to process, but continuing with available knowledge');
        }
    }

    getSetting(key: string) {
        // check if the key is in the character.settings.secrets object
        if (this.character.settings?.secrets?.[key]) {
            return this.character.settings.secrets[key];
        }
        // if not, check if it's in the settings object
        if (this.character.settings?.[key]) {
            return this.character.settings[key];
        }

        // if not, check if it's in the settings object
        if (settings[key]) {
            return settings[key];
        }

        return null;
    }

    /**
     * Get the number of messages that are kept in the conversation buffer.
     * @returns The number of recent messages to be kept in memory.
     */
    getConversationLength() {
        return this.#conversationLength;
    }

    /**
     * Register an action for the agent to perform.
     * @param action The action to register.
     */
    registerAction(action: Action) {
        elizaLogger.success(`Registering action: ${action.name}`);
        this.actions.push(action);
    }

    /**
     * Register an evaluator to assess and guide the agent's responses.
     * @param evaluator The evaluator to register.
     */
    registerEvaluator(evaluator: Evaluator) {
        this.evaluators.push(evaluator);
    }

    /**
     * Register a context provider to provide context for message generation.
     * @param provider The context provider to register.
     */
    registerContextProvider(provider: Provider) {
        this.providers.push(provider);
    }

    /**
     * Process the actions of a message.
     * @param message The message to process.
     * @param content The content of the message to process actions from.
     */
    async processActions(
        message: Memory,
        responses: Memory[],
        state?: State,
        callback?: HandlerCallback
    ): Promise<void> {
        for (const response of responses) {
            if (!response.content?.action) {
                elizaLogger.warn("No action found in the response content.");
                continue;
            }

            const normalizedAction = response.content.action
                .toLowerCase()
                .replace("_", "");

            elizaLogger.success(`Normalized action: ${normalizedAction}`);

            let action = this.actions.find(
                (a: { name: string }) =>
                    a.name
                        .toLowerCase()
                        .replace("_", "")
                        .includes(normalizedAction) ||
                    normalizedAction.includes(
                        a.name.toLowerCase().replace("_", "")
                    )
            );

            if (!action) {
                elizaLogger.info("Attempting to find action in similes.");
                for (const _action of this.actions) {
                    const simileAction = _action.similes.find(
                        (simile) =>
                            simile
                                .toLowerCase()
                                .replace("_", "")
                                .includes(normalizedAction) ||
                            normalizedAction.includes(
                                simile.toLowerCase().replace("_", "")
                            )
                    );
                    if (simileAction) {
                        action = _action;
                        elizaLogger.success(
                            `Action found in similes: ${action.name}`
                        );
                        break;
                    }
                }
            }

            if (!action) {
                elizaLogger.error(
                    "No action found for",
                    response.content.action
                );
                continue;
            }

            if (!action.handler) {
                elizaLogger.error(`Action ${action.name} has no handler.`);
                continue;
            }

            try {
                elizaLogger.info(
                    `Executing handler for action: ${action.name}`
                );
                await action.handler(this, message, state, {}, callback);
            } catch (error) {
                elizaLogger.error(error);
            }
        }
    }

    /**
     * Evaluate the message and state using the registered evaluators.
     * @param message The message to evaluate.
     * @param state The state of the agent.
     * @param didRespond Whether the agent responded to the message.~
     * @param callback The handler callback
     * @returns The results of the evaluation.
     */
    async evaluate(
        message: Memory,
        state: State,
        didRespond?: boolean,
        callback?: HandlerCallback
    ) {
        const evaluatorPromises = this.evaluators.map(
            async (evaluator: Evaluator) => {
                elizaLogger.log("Evaluating", evaluator.name);
                if (!evaluator.handler) {
                    return null;
                }
                if (!didRespond && !evaluator.alwaysRun) {
                    return null;
                }
                const result = await evaluator.validate(this, message, state);
                if (result) {
                    return evaluator;
                }
                return null;
            }
        );

        const resolvedEvaluators = await Promise.all(evaluatorPromises);
        const evaluatorsData = resolvedEvaluators.filter(
            (evaluator): evaluator is Evaluator => evaluator !== null
        );

        // if there are no evaluators this frame, return
        if (!evaluatorsData || evaluatorsData.length === 0) {
            return [];
        }

        const context = composeContext({
            state: {
                ...state,
                evaluators: formatEvaluators(evaluatorsData),
                evaluatorNames: formatEvaluatorNames(evaluatorsData),
            },
            template:
                this.character.templates?.evaluationTemplate ||
                evaluationTemplate,
        });

        const result = await generateText({
            runtime: this,
            context,
            modelClass: ModelClass.SMALL,
            verifiableInferenceAdapter: this.verifiableInferenceAdapter,
        });

        const evaluators = parseJsonArrayFromText(
            result
        ) as unknown as string[];

        for (const evaluator of this.evaluators) {
            if (!evaluators?.includes(evaluator.name)) continue;

            if (evaluator.handler)
                await evaluator.handler(this, message, state, {}, callback);
        }

        return evaluators;
    }

    /**
     * Ensure the existence of a participant in the room. If the participant does not exist, they are added to the room.
     * @param userId - The user ID to ensure the existence of.
     * @throws An error if the participant cannot be added.
     */
    async ensureParticipantExists(userId: UUID, roomId: UUID) {
        const participants =
            await this.databaseAdapter.getParticipantsForAccount(userId);

        if (participants?.length === 0) {
            await this.databaseAdapter.addParticipant(userId, roomId);
        }
    }

    /**
     * Ensure the existence of a user in the database. If the user does not exist, they are added to the database.
     * @param userId - The user ID to ensure the existence of.
     * @param userName - The user name to ensure the existence of.
     * @returns
     */

    async ensureUserExists(
        userId: UUID,
        userName: string | null,
        name: string | null,
        email?: string | null,
        source?: string | null
    ) {
        const account = await this.databaseAdapter.getAccountById(userId);
        if (!account) {
            await this.databaseAdapter.createAccount({
                id: userId,
                name: name || userName || "Unknown User",
                username: userName || name || "Unknown",
                email: email || (userName || "Bot") + "@" + source || "Unknown", // Temporary
                details: { summary: "" },
            });
            elizaLogger.success(`User ${userName} created successfully.`);
        }
    }

    async ensureParticipantInRoom(userId: UUID, roomId: UUID) {
        const participants =
            await this.databaseAdapter.getParticipantsForRoom(roomId);
        if (!participants.includes(userId)) {
            await this.databaseAdapter.addParticipant(userId, roomId);
            if (userId === this.agentId) {
                elizaLogger.log(
                    `Agent ${this.character.name} linked to room ${roomId} successfully.`
                );
            } else {
                elizaLogger.log(
                    `User ${userId} linked to room ${roomId} successfully.`
                );
            }
        }
    }

    async ensureConnection(
        userId: UUID,
        roomId: UUID,
        userName?: string,
        userScreenName?: string,
        source?: string
    ) {
        await Promise.all([
            this.ensureUserExists(
                this.agentId,
                this.character.name ?? "Agent",
                this.character.name ?? "Agent",
                source
            ),
            this.ensureUserExists(
                userId,
                userName ?? "User" + userId,
                userScreenName ?? "User" + userId,
                source
            ),
            this.ensureRoomExists(roomId),
        ]);

        await Promise.all([
            this.ensureParticipantInRoom(userId, roomId),
            this.ensureParticipantInRoom(this.agentId, roomId),
        ]);
    }

    /**
     * Ensure the existence of a room between the agent and a user. If no room exists, a new room is created and the user
     * and agent are added as participants. The room ID is returned.
     * @param userId - The user ID to create a room with.
     * @returns The room ID of the room between the agent and the user.
     * @throws An error if the room cannot be created.
     */
    async ensureRoomExists(roomId: UUID) {
        const room = await this.databaseAdapter.getRoom(roomId);
        if (!room) {
            await this.databaseAdapter.createRoom(roomId);
            elizaLogger.log(`Room ${roomId} created successfully.`);
        }
    }

    /**
     * Compose the state of the agent into an object that can be passed or used for response generation.
     * @param message The message to compose the state from.
     * @returns The state of the agent.
     */
    async composeState(
        message: Memory,
        additionalKeys: { [key: string]: unknown } = {}
    ) {
        const { userId, roomId } = message;

        const conversationLength = this.getConversationLength();

        const [actorsData, recentMessagesData, goalsData]: [
            Actor[],
            Memory[],
            Goal[],
        ] = await Promise.all([
            getActorDetails({ runtime: this, roomId }),
            this.messageManager.getMemories({
                roomId,
                count: conversationLength,
                unique: false,
            }),
            getGoals({
                runtime: this,
                count: 10,
                onlyInProgress: false,
                roomId,
            }),
        ]);

        const goals = formatGoalsAsString({ goals: goalsData });

        const actors = formatActors({ actors: actorsData ?? [] });

        const recentMessages = formatMessages({
            messages: recentMessagesData,
            actors: actorsData,
        });

        const recentPosts = formatPosts({
            messages: recentMessagesData,
            actors: actorsData,
            conversationHeader: false,
        });

        // const lore = formatLore(loreData);

        const senderName = actorsData?.find(
            (actor: Actor) => actor.id === userId
        )?.name;

        // TODO: We may wish to consolidate and just accept character.name here instead of the actor name
        const agentName =
            actorsData?.find((actor: Actor) => actor.id === this.agentId)
                ?.name || this.character.name;

        let allAttachments = message.content.attachments || [];

        if (recentMessagesData && Array.isArray(recentMessagesData)) {
            const lastMessageWithAttachment = recentMessagesData.find(
                (msg) =>
                    msg.content.attachments &&
                    msg.content.attachments.length > 0
            );

            if (lastMessageWithAttachment) {
                const lastMessageTime =
                    lastMessageWithAttachment?.createdAt ?? Date.now();
                const oneHourBeforeLastMessage =
                    lastMessageTime - 60 * 60 * 1000; // 1 hour before last message

                allAttachments = recentMessagesData
                    .reverse()
                    .map((msg) => {
                        const msgTime = msg.createdAt ?? Date.now();
                        const isWithinTime =
                            msgTime >= oneHourBeforeLastMessage;
                        const attachments = msg.content.attachments || [];
                        if (!isWithinTime) {
                            attachments.forEach((attachment) => {
                                attachment.text = "[Hidden]";
                            });
                        }
                        return attachments;
                    })
                    .flat();
            }
        }

        const formattedAttachments = allAttachments
            .map(
                (attachment) =>
                    `ID: ${attachment.id}
Name: ${attachment.title}
URL: ${attachment.url}
Type: ${attachment.source}
Description: ${attachment.description}
Text: ${attachment.text}
  `
            )
            .join("\n");

        // randomly get 3 bits of lore and join them into a paragraph, divided by \n
        let lore = "";
        // Assuming this.lore is an array of lore bits
        if (this.character.lore && this.character.lore.length > 0) {
            const shuffledLore = [...this.character.lore].sort(
                () => Math.random() - 0.5
            );
            const selectedLore = shuffledLore.slice(0, 10);
            lore = selectedLore.join("\n");
        }

        const formattedCharacterPostExamples = this.character.postExamples
            .sort(() => 0.5 - Math.random())
            .map((post) => {
                const messageString = `${post}`;
                return messageString;
            })
            .slice(0, 50)
            .join("\n");

        const formattedCharacterMessageExamples = this.character.messageExamples
            .sort(() => 0.5 - Math.random())
            .slice(0, 5)
            .map((example) => {
                const exampleNames = Array.from({ length: 5 }, () =>
                    uniqueNamesGenerator({ dictionaries: [names] })
                );

                return example
                    .map((message) => {
                        let messageString = `${message.user}: ${message.content.text}`;
                        exampleNames.forEach((name, index) => {
                            const placeholder = `{{user${index + 1}}}`;
                            messageString = messageString.replaceAll(
                                placeholder,
                                name
                            );
                        });
                        return messageString;
                    })
                    .join("\n");
            })
            .join("\n\n");

        const getRecentInteractions = async (
            userA: UUID,
            userB: UUID
        ): Promise<Memory[]> => {
            // Find all rooms where userA and userB are participants
            const rooms = await this.databaseAdapter.getRoomsForParticipants([
                userA,
                userB,
            ]);

            // Check the existing memories in the database
<<<<<<< HEAD
            return await this.messageManager.getMemoriesByRoomIds({
                // filter out the current room id from rooms
                roomIds: rooms.filter((room) => room !== roomId),
                limit: 20
            });
=======
            const existingMemories =
                await this.messageManager.getMemoriesByRoomIds({
                    // filter out the current room id from rooms
                    roomIds: rooms.filter((room) => room !== roomId),
                });

            // Sort messages by timestamp in descending order
            existingMemories.sort(
                (a, b) =>
                    (b?.createdAt ?? Date.now()) - (a?.createdAt ?? Date.now())
            );

            // Take the most recent messages
            const recentInteractionsData = existingMemories.slice(0, 20);
            return recentInteractionsData;
>>>>>>> 5d89ec3a
        };

        const recentInteractions =
            userId !== this.agentId
                ? await getRecentInteractions(userId, this.agentId)
                : [];

        const getRecentMessageInteractions = async (
            recentInteractionsData: Memory[]
        ): Promise<string> => {
            // Format the recent messages
            const formattedInteractions = await Promise.all(
                recentInteractionsData.map(async (message) => {
                    const isSelf = message.userId === this.agentId;
                    let sender: string;
                    if (isSelf) {
                        sender = this.character.name;
                    } else {
                        const accountId =
                            await this.databaseAdapter.getAccountById(
                                message.userId
                            );
                        sender = accountId?.username || "unknown";
                    }
                    return `${sender}: ${message.content.text}`;
                })
            );

            return formattedInteractions.join("\n");
        };

        const formattedMessageInteractions =
            await getRecentMessageInteractions(recentInteractions);

        const getRecentPostInteractions = async (
            recentInteractionsData: Memory[],
            actors: Actor[]
        ): Promise<string> => {
            const formattedInteractions = formatPosts({
                messages: recentInteractionsData,
                actors,
                conversationHeader: true,
            });

            return formattedInteractions;
        };

        const formattedPostInteractions = await getRecentPostInteractions(
            recentInteractions,
            actorsData
        );

        // if bio is a string, use it. if its an array, pick one at random
        let bio = this.character.bio || "";
        if (Array.isArray(bio)) {
            // get three random bio strings and join them with " "
            bio = bio
                .sort(() => 0.5 - Math.random())
                .slice(0, 3)
                .join(" ");
        }

        let knowledgeData = [];
        let formattedKnowledge = '';

        if(this.character.settings?.ragKnowledge) {
            const recentContext = recentMessagesData
            .slice(-3) // Last 3 messages
            .map(msg => msg.content.text)
            .join(' ');

            knowledgeData = await this.ragKnowledgeManager.getKnowledge({
                query: message.content.text,
                conversationContext: recentContext,
                limit: 5
            });

            formattedKnowledge = formatKnowledge(knowledgeData);
        } else {
            knowledgeData = await knowledge.get(this, message);

            formattedKnowledge = formatKnowledge(knowledgeData);
        }

        const initialState = {
            agentId: this.agentId,
            agentName,
            bio,
            lore,
            adjective:
                this.character.adjectives &&
                this.character.adjectives.length > 0
                    ? this.character.adjectives[
                          Math.floor(
                              Math.random() * this.character.adjectives.length
                          )
                      ]
                    : "",
            knowledge: formattedKnowledge,
            knowledgeData: knowledgeData,
            ragKnowledgeData: knowledgeData,
            // Recent interactions between the sender and receiver, formatted as messages
            recentMessageInteractions: formattedMessageInteractions,
            // Recent interactions between the sender and receiver, formatted as posts
            recentPostInteractions: formattedPostInteractions,
            // Raw memory[] array of interactions
            recentInteractionsData: recentInteractions,
            // randomly pick one topic
            topic:
                this.character.topics && this.character.topics.length > 0
                    ? this.character.topics[
                          Math.floor(
                              Math.random() * this.character.topics.length
                          )
                      ]
                    : null,
            topics:
                this.character.topics && this.character.topics.length > 0
                    ? `${this.character.name} is interested in ` +
                      this.character.topics
                          .sort(() => 0.5 - Math.random())
                          .slice(0, 5)
                          .map((topic, index) => {
                              if (index === this.character.topics.length - 2) {
                                  return topic + " and ";
                              }
                              // if last topic, don't add a comma
                              if (index === this.character.topics.length - 1) {
                                  return topic;
                              }
                              return topic + ", ";
                          })
                          .join("")
                    : "",
            characterPostExamples:
                formattedCharacterPostExamples &&
                formattedCharacterPostExamples.replaceAll("\n", "").length > 0
                    ? addHeader(
                          `# Example Posts for ${this.character.name}`,
                          formattedCharacterPostExamples
                      )
                    : "",
            characterMessageExamples:
                formattedCharacterMessageExamples &&
                formattedCharacterMessageExamples.replaceAll("\n", "").length >
                    0
                    ? addHeader(
                          `# Example Conversations for ${this.character.name}`,
                          formattedCharacterMessageExamples
                      )
                    : "",
            messageDirections:
                this.character?.style?.all?.length > 0 ||
                this.character?.style?.chat.length > 0
                    ? addHeader(
                          "# Message Directions for " + this.character.name,
                          (() => {
                              const all = this.character?.style?.all || [];
                              const chat = this.character?.style?.chat || [];
                              return [...all, ...chat].join("\n");
                          })()
                      )
                    : "",

            postDirections:
                this.character?.style?.all?.length > 0 ||
                this.character?.style?.post.length > 0
                    ? addHeader(
                          "# Post Directions for " + this.character.name,
                          (() => {
                              const all = this.character?.style?.all || [];
                              const post = this.character?.style?.post || [];
                              return [...all, ...post].join("\n");
                          })()
                      )
                    : "",

            //old logic left in for reference
            //food for thought. how could we dynamically decide what parts of the character to add to the prompt other than random? rag? prompt the llm to decide?
            /*
            postDirections:
                this.character?.style?.all?.length > 0 ||
                this.character?.style?.post.length > 0
                    ? addHeader(
                            "# Post Directions for " + this.character.name,
                            (() => {
                                const all = this.character?.style?.all || [];
                                const post = this.character?.style?.post || [];
                                const shuffled = [...all, ...post].sort(
                                    () => 0.5 - Math.random()
                                );
                                return shuffled
                                    .slice(0, conversationLength / 2)
                                    .join("\n");
                            })()
                        )
                    : "",*/
            // Agent runtime stuff
            senderName,
            actors:
                actors && actors.length > 0
                    ? addHeader("# Actors", actors)
                    : "",
            actorsData,
            roomId,
            goals:
                goals && goals.length > 0
                    ? addHeader(
                          "# Goals\n{{agentName}} should prioritize accomplishing the objectives that are in progress.",
                          goals
                      )
                    : "",
            goalsData,
            recentMessages:
                recentMessages && recentMessages.length > 0
                    ? addHeader("# Conversation Messages", recentMessages)
                    : "",
            recentPosts:
                recentPosts && recentPosts.length > 0
                    ? addHeader("# Posts in Thread", recentPosts)
                    : "",
            recentMessagesData,
            attachments:
                formattedAttachments && formattedAttachments.length > 0
                    ? addHeader("# Attachments", formattedAttachments)
                    : "",
            ...additionalKeys,
        } as State;

        const actionPromises = this.actions.map(async (action: Action) => {
            const result = await action.validate(this, message, initialState);
            if (result) {
                return action;
            }
            return null;
        });

        const evaluatorPromises = this.evaluators.map(async (evaluator) => {
            const result = await evaluator.validate(
                this,
                message,
                initialState
            );
            if (result) {
                return evaluator;
            }
            return null;
        });

        const [resolvedEvaluators, resolvedActions, providers] =
            await Promise.all([
                Promise.all(evaluatorPromises),
                Promise.all(actionPromises),
                getProviders(this, message, initialState),
            ]);

        const evaluatorsData = resolvedEvaluators.filter(
            Boolean
        ) as Evaluator[];
        const actionsData = resolvedActions.filter(Boolean) as Action[];

        const actionState = {
            actionNames:
                "Possible response actions: " + formatActionNames(actionsData),
            actions:
                actionsData.length > 0
                    ? addHeader(
                          "# Available Actions",
                          formatActions(actionsData)
                      )
                    : "",
            actionExamples:
                actionsData.length > 0
                    ? addHeader(
                          "# Action Examples",
                          composeActionExamples(actionsData, 10)
                      )
                    : "",
            evaluatorsData,
            evaluators:
                evaluatorsData.length > 0
                    ? formatEvaluators(evaluatorsData)
                    : "",
            evaluatorNames:
                evaluatorsData.length > 0
                    ? formatEvaluatorNames(evaluatorsData)
                    : "",
            evaluatorExamples:
                evaluatorsData.length > 0
                    ? formatEvaluatorExamples(evaluatorsData)
                    : "",
            providers: addHeader(
                `# Additional Information About ${this.character.name} and The World`,
                providers
            ),
        };

        return { ...initialState, ...actionState } as State;
    }

    async updateRecentMessageState(state: State): Promise<State> {
        const conversationLength = this.getConversationLength();
        const recentMessagesData = await this.messageManager.getMemories({
            roomId: state.roomId,
            count: conversationLength,
            unique: false,
        });

        const recentMessages = formatMessages({
            actors: state.actorsData ?? [],
            messages: recentMessagesData.map((memory: Memory) => {
                const newMemory = { ...memory };
                delete newMemory.embedding;
                return newMemory;
            }),
        });

        let allAttachments = [];

        if (recentMessagesData && Array.isArray(recentMessagesData)) {
            const lastMessageWithAttachment = recentMessagesData.find(
                (msg) =>
                    msg.content.attachments &&
                    msg.content.attachments.length > 0
            );

            if (lastMessageWithAttachment) {
                const lastMessageTime =
                    lastMessageWithAttachment?.createdAt ?? Date.now();
                const oneHourBeforeLastMessage =
                    lastMessageTime - 60 * 60 * 1000; // 1 hour before last message

                allAttachments = recentMessagesData
                    .filter((msg) => {
                        const msgTime = msg.createdAt ?? Date.now();
                        return msgTime >= oneHourBeforeLastMessage;
                    })
                    .flatMap((msg) => msg.content.attachments || []);
            }
        }

        const formattedAttachments = allAttachments
            .map(
                (attachment) =>
                    `ID: ${attachment.id}
Name: ${attachment.title}
URL: ${attachment.url}
Type: ${attachment.source}
Description: ${attachment.description}
Text: ${attachment.text}
    `
            )
            .join("\n");

        return {
            ...state,
            recentMessages: addHeader(
                "# Conversation Messages",
                recentMessages
            ),
            recentMessagesData,
            attachments: formattedAttachments,
        } as State;
    }

    getVerifiableInferenceAdapter(): IVerifiableInferenceAdapter | undefined {
        return this.verifiableInferenceAdapter;
    }

    setVerifiableInferenceAdapter(adapter: IVerifiableInferenceAdapter): void {
        this.verifiableInferenceAdapter = adapter;
    }
}

const formatKnowledge = (knowledge: KnowledgeItem[]) => {
    return knowledge
        .map((knowledge) => `- ${knowledge.content.text}`)
        .join("\n");
};<|MERGE_RESOLUTION|>--- conflicted
+++ resolved
@@ -1099,29 +1099,11 @@
             ]);
 
             // Check the existing memories in the database
-<<<<<<< HEAD
-            return await this.messageManager.getMemoriesByRoomIds({
-                // filter out the current room id from rooms
-                roomIds: rooms.filter((room) => room !== roomId),
-                limit: 20
-            });
-=======
-            const existingMemories =
-                await this.messageManager.getMemoriesByRoomIds({
+            return this.messageManager.getMemoriesByRoomIds({
                     // filter out the current room id from rooms
                     roomIds: rooms.filter((room) => room !== roomId),
+                    limit: 20
                 });
-
-            // Sort messages by timestamp in descending order
-            existingMemories.sort(
-                (a, b) =>
-                    (b?.createdAt ?? Date.now()) - (a?.createdAt ?? Date.now())
-            );
-
-            // Take the most recent messages
-            const recentInteractionsData = existingMemories.slice(0, 20);
-            return recentInteractionsData;
->>>>>>> 5d89ec3a
         };
 
         const recentInteractions =
