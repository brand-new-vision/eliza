import { TwitterPostClient } from "./post.ts";
import { TwitterSearchClient } from "./search.ts";
import { TwitterInteractionClient } from "./interactions.ts";
import { IAgentRuntime, Client, elizaLogger } from "@ai16z/eliza";
import { validateTwitterConfig } from "./enviroment.ts";
import { ClientBase } from "./base.ts";
import { imageGenerationPlugin } from "@ai16z/plugin-image-generation";

class TwitterManager {
    client: ClientBase;
    post: TwitterPostClient;
    search!: TwitterSearchClient;
    interaction: TwitterInteractionClient;
    constructor(runtime: IAgentRuntime) {
        this.client = new ClientBase(runtime);
        this.post = new TwitterPostClient(this.client, runtime);
        // this.search = new TwitterSearchClient(runtime); // don't start the search client by default
        // this searches topics from character file, but kind of violates consent of random users
        // burns your rate limit and can get your account banned
        // use at your own risk
        this.interaction = new TwitterInteractionClient(this.client, runtime);
    }
}

export const TwitterClientInterface: Client = {
    async start(runtime?: IAgentRuntime) {
        if (!runtime) throw new Error("Twitter client requires a runtime");
        
        await validateTwitterConfig(runtime);

        // Register image generation plugin
        runtime.plugins.push(imageGenerationPlugin);

        elizaLogger.log("Twitter client started");
        
        const minInterval = parseInt(runtime.getSetting("POST_INTERVAL_MIN") || "90");
        const maxInterval = parseInt(runtime.getSetting("POST_INTERVAL_MAX") || "180");
        elizaLogger.log(`Post interval configured for ${minInterval}-${maxInterval} minutes`);
        
        if (runtime.getSetting("IMAGE_GEN") === "TRUE") {
            elizaLogger.log("Image generation is ENABLED");
            const imageChance = runtime.getSetting("IMAGE_GEN_CHANCE") || "30";
            elizaLogger.log(`Image generation chance set to ${imageChance}%`);
        } else {
            elizaLogger.log("Image generation is DISABLED");
        }

        const manager = new TwitterManager(runtime);

        await manager.client.init();

        await manager.post.start();

        await manager.interaction.start();

        return manager;
    },
<<<<<<< HEAD
    async stop(_runtime: IAgentRuntime) {
=======
    async stop(runtime?: IAgentRuntime) {
>>>>>>> 5559f81a
        elizaLogger.warn("Twitter client does not support stopping yet");
    },
};

export default TwitterClientInterface;<|MERGE_RESOLUTION|>--- conflicted
+++ resolved
@@ -55,11 +55,7 @@
 
         return manager;
     },
-<<<<<<< HEAD
-    async stop(_runtime: IAgentRuntime) {
-=======
-    async stop(runtime?: IAgentRuntime) {
->>>>>>> 5559f81a
+    async stop(_runtime?: IAgentRuntime) {
         elizaLogger.warn("Twitter client does not support stopping yet");
     },
 };
